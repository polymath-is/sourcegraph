--- conflicted
+++ resolved
@@ -296,12 +296,7 @@
 		updateArgs.Plan = &campaignPlanID
 	}
 
-<<<<<<< HEAD
 	campaign, err := updateCampaign(ctx, r.store, r.httpFactory, tr, updateArgs)
-=======
-	svc := ee.NewService(r.store, gitserver.DefaultClient, r.httpFactory)
-	campaign, detachedChangesets, err := svc.UpdateCampaign(ctx, updateArgs)
->>>>>>> 77363ac5
 	if err != nil {
 		return nil, err
 	}
@@ -571,13 +566,8 @@
 		}
 	}
 
-<<<<<<< HEAD
-	svc := ee.NewService(r.store, gitserver.DefaultClient, nil, r.httpFactory)
+	svc := ee.NewService(r.store, gitserver.DefaultClient, r.httpFactory)
 	plan, err := svc.CreateCampaignPlanFromPatches(ctx, patches, user.ID, true)
-=======
-	svc := ee.NewService(r.store, gitserver.DefaultClient, r.httpFactory)
-	plan, err := svc.CreateCampaignPlanFromPatches(ctx, patches, user.ID)
->>>>>>> 77363ac5
 	if err != nil {
 		return nil, err
 	}
@@ -822,7 +812,7 @@
 			}
 			actionJobs, totalCount, err := r.store.ListActionJobs(ctx, ee.ListActionJobsOpts{
 				ExecutionID: executionID,
-				Limit: -1,
+				Limit:       -1,
 			})
 			if err != nil {
 				r.jobs = nil
@@ -1150,7 +1140,7 @@
 					})
 				}
 			}
-			svc := ee.NewService(tx, gitserver.DefaultClient, nil, r.httpFactory)
+			svc := ee.NewService(tx, gitserver.DefaultClient, r.httpFactory)
 			// important: pass false for useTx, as our transaction will already be committed bu CreateCampaignPlanFromPatches
 			// otherwise, and we cannot update the execution within the tx anymore
 			plan, err := svc.CreateCampaignPlanFromPatches(ctx, patches, user.ID, false)
