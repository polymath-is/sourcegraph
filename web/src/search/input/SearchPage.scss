--- conflicted
+++ resolved
@@ -107,7 +107,6 @@
     }
 }
 
-<<<<<<< HEAD
 .theme-light {
     .web-content {
         .search-page {
@@ -120,11 +119,6 @@
                     color: $gray-19;
                 }
             }
-=======
-        &__web-link {
-            color: #1c7cd6;
->>>>>>> e208aa82
-        }
     }
 }
 
@@ -136,6 +130,10 @@
                     color: $white;
                 }
             }
+
+            &__web-link {
+                color: #1c7cd6;
+            }
         }
     }
 }