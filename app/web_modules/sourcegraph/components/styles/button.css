--- conflicted
+++ resolved
@@ -32,22 +32,6 @@
     border: 0;
 }
 
-<<<<<<< HEAD
-=======
-.disabled {
-    composes: btn;
-    background: c_cool-gray-5 !important;
-    background-image: none !important;
-    box-shadow: none !important;
-    color: c_cool-gray !important;
-    cursor: not-allowed !important;
-    filter: alpha(opacity=70) !important;
-    opacity: 0.70 !important;
-    composes: ba bw2 from base;
-    border-color: transparent !important;
-}
-
->>>>>>> e456ef02
 /* Button – Size modifiers */
 
 .large {
